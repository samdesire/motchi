--- conflicted
+++ resolved
@@ -8,23 +8,12 @@
 import { IoIosHeartEmpty } from "react-icons/io";
 import { BsCoin } from "react-icons/bs";
 
-<<<<<<< HEAD
-interface Props {
-    happiness?: number,
-    hunger?: number,
-    health?: number,
-    money?: number,
-}
-
-function Navbar(props: Props) {
-=======
 import meat from '../assets/meat.svg'
 import happiness from '../assets/happiness.svg'
 import heart from '../assets/health.svg'
 import cash from '../assets/cash.svg'
 
 function Navbar() {
->>>>>>> 2f287f28
     return (
         <nav>
             <div>
@@ -35,22 +24,6 @@
             <div className={`${styles.currencyDisplay}`}>
                 <ul>
                     <li className={`${styles.happiness}`}>
-<<<<<<< HEAD
-                        < VscSmiley />
-                        <p>Happiness: {props.happiness}</p>
-                    </li>
-                    <li className={`${styles.hunger}`}>
-                        < PiBowlFood />
-                        <p>Hunger: {props.hunger}</p>
-                    </li>
-                    <li className={`${styles.health}`}>
-                        < IoIosHeartEmpty />
-                        <p>Health: {props.health}</p>
-                    </li>
-                    <li className={`${styles.coins}`}>
-                        < BsCoin />
-                        <p>Coins: {props.money}</p>
-=======
                         <img src={happiness} alt="" className={`${styles.statusIcon}`} />
                         {/* < VscSmiley /> */}
                         <p>Happiness</p>
@@ -69,7 +42,6 @@
                         <img src={cash} alt="" className={`${styles.statusIcon}`} />
                         {/* < BsCoin /> */}
                         <p>$2,546</p>
->>>>>>> 2f287f28
                     </li>
                 </ul>
             </div>
